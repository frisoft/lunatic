--- conflicted
+++ resolved
@@ -15,12 +15,8 @@
 
 [dependencies]
 anyhow = "^1.0"
-<<<<<<< HEAD
-wasmtime = "^0.40"
+wasmtime = "^1"
 metrics = { version = "0.20.1", optional = true }
-=======
-wasmtime = "^1" # managed by root Cargo.toml
->>>>>>> e62182dd
 tokio = { version = "^1.20", features = ["rt", "time"] }
 hash-map-id = { version = "^0.10", path = "../hash-map-id" }
 lunatic-process = { version = "^0.10", path = "../lunatic-process" }
