[package]
name = "lunatic-process"
version = "0.9.0"
edition = "2021"
description = "Lunatic's core process, mailbox and message abstraction'"
homepage = "https://lunatic.solutions"
repository = "https://github.com/lunatic-solutions/lunatic/tree/main/crates/lunatic-process"
license = "Apache-2.0/MIT"


# See more keys and their definitions at https://doc.rust-lang.org/cargo/reference/manifest.html

[dependencies]
uuid = { version = "^0.8", features = ["v4"] }
anyhow = "^1.0"
async-std = { version = "^1.0", features = ["attributes", "unstable"] }
log = "^0.4"
tokio = { version = "^1.14", features = ["macros"] }
wasmtime = "^0.36"
serde = "^1.0"
<<<<<<< HEAD
dashmap = "5.2.0"
lunatic-common-api = { version = "^0.1", path = "../lunatic-common-api" }
hash-map-id = { version = "^0.1", path = "../hash-map-id" }
=======
hash-map-id = { version = "^0.9", path = "../hash-map-id" }
dashmap = "^4.0"
>>>>>>> be754284
<|MERGE_RESOLUTION|>--- conflicted
+++ resolved
@@ -18,11 +18,6 @@
 tokio = { version = "^1.14", features = ["macros"] }
 wasmtime = "^0.36"
 serde = "^1.0"
-<<<<<<< HEAD
+hash-map-id = { version = "^0.9", path = "../hash-map-id" }
 dashmap = "5.2.0"
-lunatic-common-api = { version = "^0.1", path = "../lunatic-common-api" }
-hash-map-id = { version = "^0.1", path = "../hash-map-id" }
-=======
-hash-map-id = { version = "^0.9", path = "../hash-map-id" }
-dashmap = "^4.0"
->>>>>>> be754284
+lunatic-common-api = { version = "^0.9", path = "../lunatic-common-api" }